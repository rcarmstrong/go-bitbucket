--- conflicted
+++ resolved
@@ -42,8 +42,8 @@
 }
 
 type PipelineKeyPair struct {
-	Type        string
-	Uuid        string
+	Type       string
+	Uuid       string
 	PublicKey  string
 	PrivateKey string
 }
@@ -84,7 +84,6 @@
 	return r.c.execute("GET", urlStr, "")
 }
 
-<<<<<<< HEAD
 // ListDefaultReviewers returns the list of default reviewers for the given repo
 func (r *Repository) ListDefaultReviewers(ro *RepositoryOptions) (interface{}, error) {
 	urlStr := r.c.requestUrl("/repositories/%s/%s/default-reviewers", ro.Owner, ro.Repo_slug)
@@ -113,7 +112,7 @@
 	}
 
 	return nil
-=======
+}
 
 func (r *Repository) UpdatePipelineConfig(rpo *RepositoryPipelineOptions) (*Pipeline, error) {
 	data := r.buildPipelineBody(rpo)
@@ -159,7 +158,6 @@
 	}
 
 	return string(data)
->>>>>>> 91a912ef
 }
 
 func (r *Repository) buildRepositoryBody(ro *RepositoryOptions) string {
